//! This crate provides various common gadgets and chips for use with `halo2_proofs`.
//!
//! # Gadgets
//!
//! Gadgets are an abstraction for writing reusable and interoperable circuit logic. They
//! do not create any circuit constraints or assignments themselves, instead interacting
//! with the circuit through a defined "instruction set". A circuit developer uses gadgets
//! by instantiating them with a particular choice of chip.
//!
//! # Chips
//!
//! Chips implement the low-level circuit constraints. The same instructions may be
//! implemented by multiple chips, enabling different performance trade-offs to be made.
//! Chips can be highly optimised by their developers, as long as they conform to the
//! defined instructions.

#![cfg_attr(docsrs, feature(doc_cfg))]
// Catch documentation errors caused by code changes.
#![deny(rustdoc::broken_intra_doc_links)]
#![deny(missing_debug_implementations)]
#![deny(missing_docs)]
#![deny(unsafe_code)]

pub mod ecc;
pub mod poseidon;
#[cfg(feature = "unstable-sha256-gadget")]
#[cfg_attr(docsrs, doc(cfg(feature = "unstable-sha256-gadget")))]
pub mod sha256;
pub mod sinsemilla;
pub mod utilities;

#[cfg(test)]
<<<<<<< HEAD
/// Module used for circuit tests.
pub mod tests;
=======
mod test_circuits;
>>>>>>> 80567034
<|MERGE_RESOLUTION|>--- conflicted
+++ resolved
@@ -30,9 +30,4 @@
 pub mod utilities;
 
 #[cfg(test)]
-<<<<<<< HEAD
-/// Module used for circuit tests.
-pub mod tests;
-=======
-mod test_circuits;
->>>>>>> 80567034
+mod test_circuits;