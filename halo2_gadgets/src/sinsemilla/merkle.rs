--- conflicted
+++ resolved
@@ -185,20 +185,13 @@
             tests::{TestCommitDomain, TestHashDomain},
             HashDomains,
         },
-<<<<<<< HEAD
-        tests::test_utils::test_against_stored_circuit,
+        test_circuits::test_utils::test_against_stored_circuit,
         utilities::{
             i2lebsp,
             lookup_range_check::{
                 PallasLookupRangeCheck, PallasLookupRangeCheck4_5BConfig,
                 PallasLookupRangeCheckConfig,
             },
-=======
-        test_circuits::test_utils::test_against_stored_circuit,
-        utilities::{
-            i2lebsp,
-            lookup_range_check::{PallasLookupRangeCheck, PallasLookupRangeCheckConfig},
->>>>>>> 80567034
             UtilitiesInstructions,
         },
     };
@@ -217,22 +210,14 @@
     const MERKLE_DEPTH: usize = 32;
 
     #[derive(Default)]
-<<<<<<< HEAD
     struct MerkleCircuit<Lookup: PallasLookupRangeCheck> {
-=======
-    struct MyCircuit<Lookup: PallasLookupRangeCheck> {
->>>>>>> 80567034
         leaf: Value<pallas::Base>,
         leaf_pos: Value<u32>,
         merkle_path: Value<[pallas::Base; MERKLE_DEPTH]>,
         _lookup_marker: PhantomData<Lookup>,
     }
 
-<<<<<<< HEAD
     impl<Lookup: PallasLookupRangeCheck> MerkleCircuit<Lookup> {
-=======
-    impl<Lookup: PallasLookupRangeCheck> MyCircuit<Lookup> {
->>>>>>> 80567034
         fn new(
             leaf: Value<pallas::Base>,
             leaf_pos: Value<u32>,
@@ -247,7 +232,6 @@
         }
     }
 
-<<<<<<< HEAD
     #[allow(clippy::type_complexity)]
     fn configure<Lookup: PallasLookupRangeCheck>(
         meta: &mut ConstraintSystem<pallas::Base>,
@@ -325,74 +309,6 @@
 
         fn configure(meta: &mut ConstraintSystem<pallas::Base>) -> Self::Config {
             configure::<Lookup>(meta, false)
-=======
-    type MyConfig<Lookup> = (
-        MerkleConfig<TestHashDomain, TestCommitDomain, TestFixedBases, Lookup>,
-        MerkleConfig<TestHashDomain, TestCommitDomain, TestFixedBases, Lookup>,
-    );
-
-    impl<Lookup: PallasLookupRangeCheck> Circuit<pallas::Base> for MyCircuit<Lookup> {
-        type Config = MyConfig<Lookup>;
-        type FloorPlanner = SimpleFloorPlanner;
-
-        fn without_witnesses(&self) -> Self {
-            MyCircuit::new(Value::default(), Value::default(), Value::default())
-        }
-
-        fn configure(meta: &mut ConstraintSystem<pallas::Base>) -> Self::Config {
-            let advices = [
-                meta.advice_column(),
-                meta.advice_column(),
-                meta.advice_column(),
-                meta.advice_column(),
-                meta.advice_column(),
-                meta.advice_column(),
-                meta.advice_column(),
-                meta.advice_column(),
-                meta.advice_column(),
-                meta.advice_column(),
-            ];
-
-            // Shared fixed column for loading constants
-            let constants = meta.fixed_column();
-            meta.enable_constant(constants);
-
-            // NB: In the actual Action circuit, these fixed columns will be reused
-            // by other chips. For this test, we are creating new fixed columns.
-            let fixed_y_q_1 = meta.fixed_column();
-            let fixed_y_q_2 = meta.fixed_column();
-
-            // Fixed columns for the Sinsemilla generator lookup table
-            let lookup = (
-                meta.lookup_table_column(),
-                meta.lookup_table_column(),
-                meta.lookup_table_column(),
-            );
-
-            let range_check = Lookup::configure(meta, advices[9], lookup.0);
-
-            let sinsemilla_config_1 = SinsemillaChip::configure(
-                meta,
-                advices[5..].try_into().unwrap(),
-                advices[7],
-                fixed_y_q_1,
-                lookup,
-                range_check,
-            );
-            let config1 = MerkleChip::configure(meta, sinsemilla_config_1);
-
-            let sinsemilla_config_2 = SinsemillaChip::configure(
-                meta,
-                advices[..5].try_into().unwrap(),
-                advices[2],
-                fixed_y_q_2,
-                lookup,
-                range_check,
-            );
-            let config2 = MerkleChip::configure(meta, sinsemilla_config_2);
-
-            (config1, config2)
->>>>>>> 80567034
         }
 
         fn synthesize(
@@ -476,11 +392,7 @@
         }
     }
 
-<<<<<<< HEAD
     fn generate_circuit<Lookup: PallasLookupRangeCheck>() -> MerkleCircuit<Lookup> {
-=======
-    fn generate_circuit<Lookup: PallasLookupRangeCheck>() -> MyCircuit<Lookup> {
->>>>>>> 80567034
         let mut rng = OsRng;
 
         // Choose a random leaf and position
@@ -493,11 +405,7 @@
             .collect();
 
         // The root is provided as a public input in the Orchard circuit.
-<<<<<<< HEAD
         MerkleCircuit::new(
-=======
-        MyCircuit::new(
->>>>>>> 80567034
             Value::known(leaf),
             Value::known(pos),
             Value::known(path.try_into().unwrap()),
@@ -506,11 +414,7 @@
 
     #[test]
     fn merkle_chip() {
-<<<<<<< HEAD
         let circuit: MerkleCircuit<PallasLookupRangeCheckConfig> = generate_circuit();
-=======
-        let circuit: MyCircuit<PallasLookupRangeCheckConfig> = generate_circuit();
->>>>>>> 80567034
 
         let prover = MockProver::run(11, &circuit, vec![]).unwrap();
         assert_eq!(prover.verify(), Ok(()))
@@ -518,11 +422,7 @@
 
     #[test]
     fn test_merkle_chip_against_stored_circuit() {
-<<<<<<< HEAD
         let circuit: MerkleCircuit<PallasLookupRangeCheckConfig> = generate_circuit();
-=======
-        let circuit: MyCircuit<PallasLookupRangeCheckConfig> = generate_circuit();
->>>>>>> 80567034
         test_against_stored_circuit(circuit, "merkle_chip", 4160);
     }
 
@@ -535,17 +435,12 @@
         root.fill(&WHITE).unwrap();
         let root = root.titled("MerkleCRH Path", ("sans-serif", 60)).unwrap();
 
-<<<<<<< HEAD
         let circuit: MerkleCircuit<PallasLookupRangeCheckConfig> = MerkleCircuit {
-=======
-        let circuit: MyCircuit<PallasLookupRangeCheckConfig> = MyCircuit {
->>>>>>> 80567034
             leaf: Value::default(),
             leaf_pos: Value::default(),
             merkle_path: Value::default(),
             _lookup_marker: PhantomData,
         };
-<<<<<<< HEAD
         halo2_proofs::dev::CircuitLayout::default()
             .show_labels(true)
             .render(11, &circuit, &root)
@@ -733,8 +628,6 @@
                 Value::default(),
                 Value::default(),
             );
-=======
->>>>>>> 80567034
         halo2_proofs::dev::CircuitLayout::default()
             .show_labels(true)
             .render(11, &circuit, &root)
